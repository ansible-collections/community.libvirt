#!/usr/bin/python
# -*- coding: utf-8 -*-

# (c) 2015, Maciej Delmanowski <drybjed@gmail.com>
# GNU General Public License v3.0+ (see COPYING or https://www.gnu.org/licenses/gpl-3.0.txt)

from __future__ import absolute_import, division, print_function
__metaclass__ = type


DOCUMENTATION = '''
---
module: virt_pool
author: "Maciej Delmanowski (@drybjed)"
short_description: Manage libvirt storage pools
description:
    - Manage I(libvirt) storage pools.
options:
    name:
        aliases: [ "pool" ]
        description:
            - Name of the storage pool being managed. Note that pool must be previously
              defined with xml.
        type: str
    state:
        choices: [ "active", "inactive", "present", "absent", "undefined", "deleted" ]
        description:
            - Specify which state you want a storage pool to be in.
              If 'active', pool will be started.
              If 'present', ensure that pool is present but do not change its
              state; if it is missing, you need to specify xml argument.
              If 'inactive', pool will be stopped.
              If 'undefined' or 'absent', pool will be removed from I(libvirt) configuration.
              If 'deleted', pool contents will be deleted and then pool undefined.
        type: str
    command:
        choices: [ "define", "build", "create", "start", "stop", "destroy",
                   "delete", "undefine", "get_xml", "list_pools", "facts",
                   "info", "status", "refresh" ]
        description:
            - In addition to state management, various non-idempotent commands are available.
              See examples.
        type: str
    autostart:
        type: bool
        description:
            - Specify if a given storage pool should be started automatically on system boot.
    mode:
        choices: [ 'new', 'repair', 'resize', 'no_overwrite', 'overwrite', 'normal', 'zeroed' ]
        description:
            - Pass additional parameters to 'build' or 'delete' commands.
        type: str
extends_documentation_fragment:
    - community.libvirt.virt.options_uri
    - community.libvirt.virt.options_xml
    - community.libvirt.requirements
requirements:
    - "python-lxml"
'''

EXAMPLES = '''
- name: Define a new storage pool
  community.libvirt.virt_pool:
    command: define
    name: vms
    xml: '{{ lookup("template", "pool/dir.xml.j2") }}'

- name: Build a storage pool if it does not exist
  community.libvirt.virt_pool:
    command: build
    name: vms

- name: Start a storage pool
  community.libvirt.virt_pool:
    command: create
    name: vms

- name: List available pools
  community.libvirt.virt_pool:
    command: list_pools

- name: Get XML data of a specified pool
  community.libvirt.virt_pool:
    command: get_xml
    name: vms

- name: Stop a storage pool
  community.libvirt.virt_pool:
    command: destroy
    name: vms

- name: Delete a storage pool (destroys contents)
  community.libvirt.virt_pool:
    command: delete
    name: vms

- name: Undefine a storage pool
  community.libvirt.virt_pool:
    command: undefine
    name: vms

# Gather facts about storage pools
# Facts will be available as 'ansible_libvirt_pools'
- name: Gather facts about storage pools
  community.libvirt.virt_pool:
    command: facts

- name: Gather information about pools managed by 'libvirt' remotely using uri
  community.libvirt.virt_pool:
    command: info
    uri: '{{ item }}'
  with_items: '{{ libvirt_uris }}'
  register: storage_pools

- name: Ensure that a pool is active (needs to be defined and built first)
  community.libvirt.virt_pool:
    state: active
    name: vms

- name: Ensure that a pool is inactive
  community.libvirt.virt_pool:
    state: inactive
    name: vms

- name: Ensure that a given pool will be started at boot
  community.libvirt.virt_pool:
    autostart: yes
    name: vms

- name: Disable autostart for a given pool
  community.libvirt.virt_pool:
    autostart: no
    name: vms
'''

try:
    import libvirt
except ImportError:
    HAS_VIRT = False
else:
    HAS_VIRT = True

try:
    from lxml import etree
except ImportError:
    HAS_XML = False
else:
    HAS_XML = True

from ansible.module_utils.basic import AnsibleModule


VIRT_FAILED = 1
VIRT_SUCCESS = 0
VIRT_UNAVAILABLE = 2

ALL_COMMANDS = []
ENTRY_COMMANDS = ['create', 'status', 'start', 'stop', 'build', 'delete',
                  'undefine', 'destroy', 'get_xml', 'define', 'refresh']
HOST_COMMANDS = ['list_pools', 'facts', 'info']
ALL_COMMANDS.extend(ENTRY_COMMANDS)
ALL_COMMANDS.extend(HOST_COMMANDS)

ENTRY_STATE_INFO_MAP = {
    0: "inactive",
    1: "building",
    2: "running",
    3: "degraded",
    4: "inaccessible"
}

ENTRY_BUILD_FLAGS_MAP = {
    "new": 0,
    "repair": 1,
    "resize": 2,
    "no_overwrite": 4,
    "overwrite": 8
}

ENTRY_DELETE_FLAGS_MAP = {
    "normal": 0,
    "zeroed": 1
}

ALL_MODES = []
ALL_MODES.extend(ENTRY_BUILD_FLAGS_MAP.keys())
ALL_MODES.extend(ENTRY_DELETE_FLAGS_MAP.keys())

<<<<<<< HEAD
from ansible_collections.community.libvirt.plugins.module_utils.pool import LibvirtConnection
from ansible_collections.community.libvirt.plugins.module_utils.entry import EntryNotFound
=======

class EntryNotFound(Exception):
    pass


class LibvirtConnection(object):

    def __init__(self, uri, module):

        self.module = module

        conn = libvirt.open(uri)

        if not conn:
            raise Exception("hypervisor connection failure")

        self.conn = conn

    def find_entry(self, entryid):
        # entryid = -1 returns a list of everything

        # Get all entries
        results = self.conn.listAllStoragePools()

        if entryid == -1:
            return results

        for entry in results:
            if entry.name() == entryid:
                return entry

        raise EntryNotFound("storage pool %s not found" % entryid)

    def create(self, entryid):
        if not self.module.check_mode:
            return self.find_entry(entryid).create()
        else:
            try:
                state = self.find_entry(entryid).isActive()
            except Exception:
                return self.module.exit_json(changed=True)
            if not state:
                return self.module.exit_json(changed=True)

    def destroy(self, entryid):
        if not self.module.check_mode:
            return self.find_entry(entryid).destroy()
        else:
            if self.find_entry(entryid).isActive():
                return self.module.exit_json(changed=True)

    def undefine(self, entryid):
        if not self.module.check_mode:
            return self.find_entry(entryid).undefine()
        else:
            if not self.find_entry(entryid):
                return self.module.exit_json(changed=True)

    def get_status2(self, entry):
        state = entry.isActive()
        return ENTRY_STATE_ACTIVE_MAP.get(state, "unknown")

    def get_status(self, entryid):
        if not self.module.check_mode:
            state = self.find_entry(entryid).isActive()
            return ENTRY_STATE_ACTIVE_MAP.get(state, "unknown")
        else:
            try:
                state = self.find_entry(entryid).isActive()
                return ENTRY_STATE_ACTIVE_MAP.get(state, "unknown")
            except Exception:
                return ENTRY_STATE_ACTIVE_MAP.get("inactive", "unknown")

    def get_uuid(self, entryid):
        return self.find_entry(entryid).UUIDString()

    def get_xml(self, entryid):
        return self.find_entry(entryid).XMLDesc(0)

    def get_info(self, entryid):
        return self.find_entry(entryid).info()

    def get_volume_count(self, entryid):
        return self.find_entry(entryid).numOfVolumes()

    def get_volume_names(self, entryid):
        return self.find_entry(entryid).listAllVolumes()

    def get_devices(self, entryid):
        xml = etree.fromstring(self.find_entry(entryid).XMLDesc(0))
        if xml.xpath('/pool/source/device'):
            result = []
            for device in xml.xpath('/pool/source/device'):
                result.append(device.get('path'))
        try:
            return result
        except Exception:
            raise ValueError('No devices specified')

    def get_format(self, entryid):
        xml = etree.fromstring(self.find_entry(entryid).XMLDesc(0))
        try:
            result = xml.xpath('/pool/source/format')[0].get('type')
        except Exception:
            raise ValueError('Format not specified')
        return result

    def get_host(self, entryid):
        xml = etree.fromstring(self.find_entry(entryid).XMLDesc(0))
        try:
            result = xml.xpath('/pool/source/host')[0].get('name')
        except Exception:
            raise ValueError('Host not specified')
        return result

    def get_source_path(self, entryid):
        xml = etree.fromstring(self.find_entry(entryid).XMLDesc(0))
        try:
            result = xml.xpath('/pool/source/dir')[0].get('path')
        except Exception:
            raise ValueError('Source path not specified')
        return result

    def get_path(self, entryid):
        xml = etree.fromstring(self.find_entry(entryid).XMLDesc(0))
        try:
            result = xml.xpath('/pool/target/path')[0].text
        except Exception:
            raise ValueError('Target path not specified')
        return result

    def get_type(self, entryid):
        xml = etree.fromstring(self.find_entry(entryid).XMLDesc(0))
        return xml.get('type')

    def build(self, entryid, flags):
        if not self.module.check_mode:
            return self.find_entry(entryid).build(flags)
        else:
            try:
                state = self.find_entry(entryid)
            except Exception:
                return self.module.exit_json(changed=True)
            if not state:
                return self.module.exit_json(changed=True)

    def delete(self, entryid, flags):
        if not self.module.check_mode:
            return self.find_entry(entryid).delete(flags)
        else:
            try:
                state = self.find_entry(entryid)
            except Exception:
                return self.module.exit_json(changed=True)
            if state:
                return self.module.exit_json(changed=True)

    def get_autostart(self, entryid):
        state = self.find_entry(entryid).autostart()
        return ENTRY_STATE_AUTOSTART_MAP.get(state, "unknown")

    def get_autostart2(self, entryid):
        if not self.module.check_mode:
            return self.find_entry(entryid).autostart()
        else:
            try:
                return self.find_entry(entryid).autostart()
            except Exception:
                return self.module.exit_json(changed=True)

    def set_autostart(self, entryid, val):
        if not self.module.check_mode:
            return self.find_entry(entryid).setAutostart(val)
        else:
            try:
                state = self.find_entry(entryid).autostart()
            except Exception:
                return self.module.exit_json(changed=True)
            if bool(state) != val:
                return self.module.exit_json(changed=True)

    def refresh(self, entryid):
        return self.find_entry(entryid).refresh()

    def get_persistent(self, entryid):
        state = self.find_entry(entryid).isPersistent()
        return ENTRY_STATE_PERSISTENT_MAP.get(state, "unknown")

    def define_from_xml(self, entryid, xml):
        if not self.module.check_mode:
            return self.conn.storagePoolDefineXML(xml)
        else:
            try:
                self.find_entry(entryid)
            except Exception:
                return self.module.exit_json(changed=True)
>>>>>>> 787b4f27


class VirtStoragePool(object):

    def __init__(self, uri, module):
        self.module = module
        self.uri = uri
        self.conn = LibvirtConnection(self.uri, self.module)

    def get_pool(self, entryid):
        return self.conn.find_entry(entryid)

    def list_pools(self, state=None):
        results = []
        for entry in self.conn.find_entry(-1):
            if state:
                if state == self.conn.get_status2(entry):
                    results.append(entry.name())
            else:
                results.append(entry.name())
        return results

    def state(self):
        results = []
        for entry in self.list_pools():
            state_blurb = self.conn.get_status(entry)
            results.append("%s %s" % (entry, state_blurb))
        return results

    def autostart(self, entryid):
        return self.conn.set_autostart(entryid, True)

    def get_autostart(self, entryid):
        return self.conn.get_autostart2(entryid)

    def set_autostart(self, entryid, state):
        return self.conn.set_autostart(entryid, state)

    def create(self, entryid):
        return self.conn.create(entryid)

    def start(self, entryid):
        return self.conn.create(entryid)

    def stop(self, entryid):
        return self.conn.destroy(entryid)

    def destroy(self, entryid):
        return self.conn.destroy(entryid)

    def undefine(self, entryid):
        return self.conn.undefine(entryid)

    def status(self, entryid):
        return self.conn.get_status(entryid)

    def get_xml(self, entryid):
        return self.conn.get_xml(entryid)

    def define(self, entryid, xml):
        return self.conn.define_from_xml(entryid, xml)

    def build(self, entryid, flags):
        return self.conn.build(entryid, ENTRY_BUILD_FLAGS_MAP.get(flags, 0))

    def delete(self, entryid, flags):
        return self.conn.delete(entryid, ENTRY_DELETE_FLAGS_MAP.get(flags, 0))

    def refresh(self, entryid):
        return self.conn.refresh(entryid)

    def info(self):
        return self.facts(facts_mode='info')

    def facts(self, facts_mode='facts'):
        results = dict()
        for entry in self.list_pools():
            results[entry] = dict()
            if self.conn.find_entry(entry):
                data = self.conn.get_info(entry)
                # libvirt returns maxMem, memory, and cpuTime as long()'s, which
                # xmlrpclib tries to convert to regular int's during serialization.
                # This throws exceptions, so convert them to strings here and
                # assume the other end of the xmlrpc connection can figure things
                # out or doesn't care.
                results[entry] = {
                    "status": ENTRY_STATE_INFO_MAP.get(data[0], "unknown"),
                    "size_total": str(data[1]),
                    "size_used": str(data[2]),
                    "size_available": str(data[3]),
                }
                results[entry]["autostart"] = self.conn.get_autostart(entry)
                results[entry]["persistent"] = self.conn.get_persistent(entry)
                results[entry]["state"] = self.conn.get_status(entry)
                results[entry]["type"] = self.conn.get_type(entry)
                results[entry]["uuid"] = self.conn.get_uuid(entry)
                if self.conn.find_entry(entry).isActive():
                    results[entry]["volume_count"] = self.conn.get_volume_count(entry)
                    results[entry]["volumes"] = list()
                    for volume in self.conn.get_volume_names(entry):
                        results[entry]["volumes"].append(volume.name())
                else:
                    results[entry]["volume_count"] = -1

                try:
                    results[entry]["path"] = self.conn.get_path(entry)
                except ValueError:
                    pass

                try:
                    results[entry]["host"] = self.conn.get_host(entry)
                except ValueError:
                    pass

                try:
                    results[entry]["source_path"] = self.conn.get_source_path(entry)
                except ValueError:
                    pass

                try:
                    results[entry]["format"] = self.conn.get_format(entry)
                except ValueError:
                    pass

                try:
                    devices = self.conn.get_devices(entry)
                    results[entry]["devices"] = devices
                except ValueError:
                    pass

            else:
                results[entry]["state"] = self.conn.get_status(entry)

        facts = dict()
        if facts_mode == 'facts':
            facts["ansible_facts"] = dict()
            facts["ansible_facts"]["ansible_libvirt_pools"] = results
        elif facts_mode == 'info':
            facts['pools'] = results
        return facts


def core(module):

    state = module.params.get('state', None)
    name = module.params.get('name', None)
    command = module.params.get('command', None)
    uri = module.params.get('uri', None)
    xml = module.params.get('xml', None)
    autostart = module.params.get('autostart', None)
    mode = module.params.get('mode', None)

    v = VirtStoragePool(uri, module)
    res = {}

    if state and command == 'list_pools':
        res = v.list_pools(state=state)
        if not isinstance(res, dict):
            res = {command: res}
        return VIRT_SUCCESS, res

    if state:
        if not name:
            module.fail_json(msg="state change requires a specified name")

        res['changed'] = False
        if state in ['active']:
            if v.status(name) != 'active':
                res['changed'] = True
                res['msg'] = v.start(name)
        elif state in ['present']:
            try:
                v.get_pool(name)
            except EntryNotFound:
                if not xml:
                    module.fail_json(msg="storage pool '" + name + "' not present, but xml not specified")
                v.define(name, xml)
                res = {'changed': True, 'created': name}
        elif state in ['inactive']:
            entries = v.list_pools()
            if name in entries:
                if v.status(name) != 'inactive':
                    res['changed'] = True
                    res['msg'] = v.destroy(name)
        elif state in ['undefined', 'absent']:
            entries = v.list_pools()
            if name in entries:
                if v.status(name) != 'inactive':
                    v.destroy(name)
                res['changed'] = True
                res['msg'] = v.undefine(name)
        elif state in ['deleted']:
            entries = v.list_pools()
            if name in entries:
                if v.status(name) != 'inactive':
                    v.destroy(name)
                v.delete(name, mode)
                res['changed'] = True
                res['msg'] = v.undefine(name)
        else:
            module.fail_json(msg="unexpected state")

        return VIRT_SUCCESS, res

    if command:
        if command in ENTRY_COMMANDS:
            if not name:
                module.fail_json(msg="%s requires 1 argument: name" % command)
            if command == 'define':
                if not xml:
                    module.fail_json(msg="define requires xml argument")
                try:
                    v.get_pool(name)
                except EntryNotFound:
                    v.define(name, xml)
                    res = {'changed': True, 'created': name}
                return VIRT_SUCCESS, res
            elif command == 'build':
                res = v.build(name, mode)
                if not isinstance(res, dict):
                    res = {'changed': True, command: res}
                return VIRT_SUCCESS, res
            elif command == 'delete':
                res = v.delete(name, mode)
                if not isinstance(res, dict):
                    res = {'changed': True, command: res}
                return VIRT_SUCCESS, res
            res = getattr(v, command)(name)
            if not isinstance(res, dict):
                res = {command: res}
            return VIRT_SUCCESS, res

        elif hasattr(v, command):
            res = getattr(v, command)()
            if not isinstance(res, dict):
                res = {command: res}
            return VIRT_SUCCESS, res

        else:
            module.fail_json(msg="Command %s not recognized" % command)

    if autostart is not None:
        if not name:
            module.fail_json(msg="state change requires a specified name")

        res['changed'] = False
        if autostart:
            if not v.get_autostart(name):
                res['changed'] = True
                res['msg'] = v.set_autostart(name, True)
        else:
            if v.get_autostart(name):
                res['changed'] = True
                res['msg'] = v.set_autostart(name, False)

        return VIRT_SUCCESS, res

    module.fail_json(msg="expected state or command parameter to be specified")


def main():

    module = AnsibleModule(
        argument_spec=dict(
            name=dict(aliases=['pool']),
            state=dict(choices=['active', 'inactive', 'present', 'absent', 'undefined', 'deleted']),
            command=dict(choices=ALL_COMMANDS),
            uri=dict(default='qemu:///system'),
            xml=dict(),
            autostart=dict(type='bool'),
            mode=dict(choices=ALL_MODES),
        ),
        supports_check_mode=True
    )

    if not HAS_VIRT:
        module.fail_json(
            msg='The `libvirt` module is not importable. Check the requirements.'
        )

    if not HAS_XML:
        module.fail_json(
            msg='The `lxml` module is not importable. Check the requirements.'
        )

    rc = VIRT_SUCCESS
    try:
        rc, result = core(module)
    except Exception as e:
        module.fail_json(msg=str(e))

    if rc != 0:  # something went wrong emit the msg
        module.fail_json(rc=rc, msg=result)
    else:
        module.exit_json(**result)


if __name__ == '__main__':
    main()<|MERGE_RESOLUTION|>--- conflicted
+++ resolved
@@ -186,207 +186,8 @@
 ALL_MODES.extend(ENTRY_BUILD_FLAGS_MAP.keys())
 ALL_MODES.extend(ENTRY_DELETE_FLAGS_MAP.keys())
 
-<<<<<<< HEAD
 from ansible_collections.community.libvirt.plugins.module_utils.pool import LibvirtConnection
 from ansible_collections.community.libvirt.plugins.module_utils.entry import EntryNotFound
-=======
-
-class EntryNotFound(Exception):
-    pass
-
-
-class LibvirtConnection(object):
-
-    def __init__(self, uri, module):
-
-        self.module = module
-
-        conn = libvirt.open(uri)
-
-        if not conn:
-            raise Exception("hypervisor connection failure")
-
-        self.conn = conn
-
-    def find_entry(self, entryid):
-        # entryid = -1 returns a list of everything
-
-        # Get all entries
-        results = self.conn.listAllStoragePools()
-
-        if entryid == -1:
-            return results
-
-        for entry in results:
-            if entry.name() == entryid:
-                return entry
-
-        raise EntryNotFound("storage pool %s not found" % entryid)
-
-    def create(self, entryid):
-        if not self.module.check_mode:
-            return self.find_entry(entryid).create()
-        else:
-            try:
-                state = self.find_entry(entryid).isActive()
-            except Exception:
-                return self.module.exit_json(changed=True)
-            if not state:
-                return self.module.exit_json(changed=True)
-
-    def destroy(self, entryid):
-        if not self.module.check_mode:
-            return self.find_entry(entryid).destroy()
-        else:
-            if self.find_entry(entryid).isActive():
-                return self.module.exit_json(changed=True)
-
-    def undefine(self, entryid):
-        if not self.module.check_mode:
-            return self.find_entry(entryid).undefine()
-        else:
-            if not self.find_entry(entryid):
-                return self.module.exit_json(changed=True)
-
-    def get_status2(self, entry):
-        state = entry.isActive()
-        return ENTRY_STATE_ACTIVE_MAP.get(state, "unknown")
-
-    def get_status(self, entryid):
-        if not self.module.check_mode:
-            state = self.find_entry(entryid).isActive()
-            return ENTRY_STATE_ACTIVE_MAP.get(state, "unknown")
-        else:
-            try:
-                state = self.find_entry(entryid).isActive()
-                return ENTRY_STATE_ACTIVE_MAP.get(state, "unknown")
-            except Exception:
-                return ENTRY_STATE_ACTIVE_MAP.get("inactive", "unknown")
-
-    def get_uuid(self, entryid):
-        return self.find_entry(entryid).UUIDString()
-
-    def get_xml(self, entryid):
-        return self.find_entry(entryid).XMLDesc(0)
-
-    def get_info(self, entryid):
-        return self.find_entry(entryid).info()
-
-    def get_volume_count(self, entryid):
-        return self.find_entry(entryid).numOfVolumes()
-
-    def get_volume_names(self, entryid):
-        return self.find_entry(entryid).listAllVolumes()
-
-    def get_devices(self, entryid):
-        xml = etree.fromstring(self.find_entry(entryid).XMLDesc(0))
-        if xml.xpath('/pool/source/device'):
-            result = []
-            for device in xml.xpath('/pool/source/device'):
-                result.append(device.get('path'))
-        try:
-            return result
-        except Exception:
-            raise ValueError('No devices specified')
-
-    def get_format(self, entryid):
-        xml = etree.fromstring(self.find_entry(entryid).XMLDesc(0))
-        try:
-            result = xml.xpath('/pool/source/format')[0].get('type')
-        except Exception:
-            raise ValueError('Format not specified')
-        return result
-
-    def get_host(self, entryid):
-        xml = etree.fromstring(self.find_entry(entryid).XMLDesc(0))
-        try:
-            result = xml.xpath('/pool/source/host')[0].get('name')
-        except Exception:
-            raise ValueError('Host not specified')
-        return result
-
-    def get_source_path(self, entryid):
-        xml = etree.fromstring(self.find_entry(entryid).XMLDesc(0))
-        try:
-            result = xml.xpath('/pool/source/dir')[0].get('path')
-        except Exception:
-            raise ValueError('Source path not specified')
-        return result
-
-    def get_path(self, entryid):
-        xml = etree.fromstring(self.find_entry(entryid).XMLDesc(0))
-        try:
-            result = xml.xpath('/pool/target/path')[0].text
-        except Exception:
-            raise ValueError('Target path not specified')
-        return result
-
-    def get_type(self, entryid):
-        xml = etree.fromstring(self.find_entry(entryid).XMLDesc(0))
-        return xml.get('type')
-
-    def build(self, entryid, flags):
-        if not self.module.check_mode:
-            return self.find_entry(entryid).build(flags)
-        else:
-            try:
-                state = self.find_entry(entryid)
-            except Exception:
-                return self.module.exit_json(changed=True)
-            if not state:
-                return self.module.exit_json(changed=True)
-
-    def delete(self, entryid, flags):
-        if not self.module.check_mode:
-            return self.find_entry(entryid).delete(flags)
-        else:
-            try:
-                state = self.find_entry(entryid)
-            except Exception:
-                return self.module.exit_json(changed=True)
-            if state:
-                return self.module.exit_json(changed=True)
-
-    def get_autostart(self, entryid):
-        state = self.find_entry(entryid).autostart()
-        return ENTRY_STATE_AUTOSTART_MAP.get(state, "unknown")
-
-    def get_autostart2(self, entryid):
-        if not self.module.check_mode:
-            return self.find_entry(entryid).autostart()
-        else:
-            try:
-                return self.find_entry(entryid).autostart()
-            except Exception:
-                return self.module.exit_json(changed=True)
-
-    def set_autostart(self, entryid, val):
-        if not self.module.check_mode:
-            return self.find_entry(entryid).setAutostart(val)
-        else:
-            try:
-                state = self.find_entry(entryid).autostart()
-            except Exception:
-                return self.module.exit_json(changed=True)
-            if bool(state) != val:
-                return self.module.exit_json(changed=True)
-
-    def refresh(self, entryid):
-        return self.find_entry(entryid).refresh()
-
-    def get_persistent(self, entryid):
-        state = self.find_entry(entryid).isPersistent()
-        return ENTRY_STATE_PERSISTENT_MAP.get(state, "unknown")
-
-    def define_from_xml(self, entryid, xml):
-        if not self.module.check_mode:
-            return self.conn.storagePoolDefineXML(xml)
-        else:
-            try:
-                self.find_entry(entryid)
-            except Exception:
-                return self.module.exit_json(changed=True)
->>>>>>> 787b4f27
 
 
 class VirtStoragePool(object):
